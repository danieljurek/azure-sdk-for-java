/**
 *
 * Copyright (c) Microsoft Corporation. All rights reserved.
 * Licensed under the MIT License. See License.txt in the project root for license information.
 *
 */

package com.microsoft.azure;

import com.microsoft.azure.serializer.AzureJacksonMapperAdapter;
import com.microsoft.rest.RestClient;
import com.microsoft.rest.ServiceClient;

/**
 * ServiceClient is the abstraction for accessing REST operations and their payload data types.
 */
public abstract class AzureServiceClient extends ServiceClient {
    protected AzureServiceClient(String baseUrl) {
        this(new RestClient.Builder(baseUrl)
<<<<<<< HEAD
=======
                .withInterceptor(new RequestIdHeaderInterceptor())
>>>>>>> 63803e0b
                .withMapperAdapter(new AzureJacksonMapperAdapter()).build());
    }

    /**
     * Initializes a new instance of the ServiceClient class.
     *
     * @param restClient the REST client
     */
    protected AzureServiceClient(RestClient restClient) {
        super(restClient);
<<<<<<< HEAD
=======
    }

    public String userAgent() {
        return "Azure-SDK-For-Java/" + getClass().getPackage().getImplementationVersion();
>>>>>>> 63803e0b
    }
}<|MERGE_RESOLUTION|>--- conflicted
+++ resolved
@@ -17,10 +17,7 @@
 public abstract class AzureServiceClient extends ServiceClient {
     protected AzureServiceClient(String baseUrl) {
         this(new RestClient.Builder(baseUrl)
-<<<<<<< HEAD
-=======
                 .withInterceptor(new RequestIdHeaderInterceptor())
->>>>>>> 63803e0b
                 .withMapperAdapter(new AzureJacksonMapperAdapter()).build());
     }
 
@@ -31,12 +28,14 @@
      */
     protected AzureServiceClient(RestClient restClient) {
         super(restClient);
-<<<<<<< HEAD
-=======
     }
 
+    /**
+     * The default User-Agent header. Override this method to override the user agent.
+     *
+     * @return the user agent string.
+     */
     public String userAgent() {
         return "Azure-SDK-For-Java/" + getClass().getPackage().getImplementationVersion();
->>>>>>> 63803e0b
     }
 }