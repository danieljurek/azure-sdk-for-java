--- conflicted
+++ resolved
@@ -19,75 +19,7 @@
     ChildResource {
 
     /**
-<<<<<<< HEAD
-     * The possible directions of the network traffic supported by a network security rule.
-     */
-    enum Direction {
-        INBOUND(SecurityRuleDirection.INBOUND),
-        OUTBOUND(SecurityRuleDirection.OUTBOUND);
-
-        private final String name;
-        Direction(String name) {
-            this.name = name;
-        }
-
-        @Override
-        public String toString() {
-            return this.name;
-        }
-
-        /**
-         * Converts the string used by Azure into the corresponding constant, if any.
-         * @param s the string used by Azure to convert to a constant
-         * @return the identified constant, or null if not supported
-         */
-        public static Direction fromString(String s) {
-            for (Direction e : Direction.values()) {
-                if (e.name.equalsIgnoreCase(s)) {
-                    return e;
-                }
-            }
-            return null;
-        }
-    }
-
-    /**
-     * The possible access types supported by a network security rule.
-     */
-    enum Access {
-        ALLOW(SecurityRuleAccess.ALLOW),
-        DENY(SecurityRuleAccess.DENY);
-
-        private final String name;
-        Access(String name) {
-            this.name = name;
-        }
-
-        @Override
-        public String toString() {
-            return this.name;
-        }
-
-        /**
-         * Converts the string used by Azure into the corresponding constant, if any.
-         * @param s the string used by Azure to convert to a constant
-         * @return the identified constant, or null if not supported
-         */
-        public static Access fromString(String s) {
-            for (Access e : Access.values()) {
-                if (e.name.equalsIgnoreCase(s)) {
-                    return e;
-                }
-            }
-            return null;
-        }
-    }
-
-
-    /**
-=======
->>>>>>> 6a823201
-     * @return the network traffic direction the rule applies to
+     * @return the direction of the network traffic that the network security rule applies to.
      */
     SecurityRuleDirection direction();
 
