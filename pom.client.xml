--- conflicted
+++ resolved
@@ -196,7 +196,9 @@
           <transformationSets>
             <transformationSet>
               <dir>${project.build.directory}/spotbugs</dir>
-              <includes><include>spotbugsXml.xml</include></includes>
+              <includes>
+                <include>spotbugsXml.xml</include>
+              </includes>
               <outputDir>${project.build.directory}/spotbugs</outputDir>
               <stylesheet>fancy-hist.xsl</stylesheet>
               <fileMappers>
@@ -331,23 +333,23 @@
             <doctitle>Azure SDK for Java Reference Documentation</doctitle>
             <windowtitle>Azure SDK for Java Reference Documentation</windowtitle>
             <failOnError>false</failOnError>
-            <footer>Visit the &lt;a href="https://docs.microsoft.com/java/azure/"&gt;Azure for Java Developers&lt;/a&gt;site for more Java documentation, including quick starts, tutorials, and code samples.</footer>
+            <footer>Visit the &lt;a href="https://docs.microsoft.com/java/azure/"&gt;Azure for Java Developers&lt;/a&gt;site
+              for more Java documentation, including quick starts, tutorials, and code samples.
+            </footer>
             <linksource>false</linksource>
             <excludePackageNames>
               com.microsoft.azure.template:
               *.impl*:
               *.implementation*:
               com.azure.tracing*:
-<<<<<<< HEAD
-              com.azure.core.test*:
-=======
->>>>>>> 054714a4
               com.azure.tools.checkstyle*
             </excludePackageNames>
             <groups>
               <group>
                 <title>Azure Core</title>
-                <packages>com.azure.core:com.azure.core.annotations:com.azure.core.credentials:com.azure.core.exception:com.azure.core.http*:com.azure.core.configuration:com.azure.core.util*</packages>
+                <packages>
+                  com.azure.core:com.azure.core.annotations:com.azure.core.credentials:com.azure.core.exception:com.azure.core.http*:com.azure.core.configuration:com.azure.core.util*
+                </packages>
               </group>
               <group>
                 <title>Azure Core - AMQP</title>
@@ -362,13 +364,10 @@
                 <packages>com.azure.core.management*</packages>
               </group>
               <group>
-<<<<<<< HEAD
-=======
                 <title>Azure Core - Test</title>
                 <packages>com.azure.core.test*</packages>
               </group>
               <group>
->>>>>>> 054714a4
                 <title>Azure App Configuration</title>
                 <packages>com.azure.data.appconfiguration*</packages>
               </group>
