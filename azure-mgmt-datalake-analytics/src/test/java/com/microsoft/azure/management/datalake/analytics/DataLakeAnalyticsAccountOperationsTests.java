package com.microsoft.azure.management.datalake.analytics;

import com.microsoft.azure.management.datalake.analytics.models.AddDataLakeStoreParameters;
import com.microsoft.azure.management.datalake.analytics.models.AddStorageAccountParameters;
import com.microsoft.azure.management.datalake.analytics.models.DataLakeAnalyticsAccount;
import com.microsoft.azure.management.datalake.analytics.models.DataLakeAnalyticsAccountProperties;
import com.microsoft.azure.management.datalake.analytics.models.DataLakeStoreAccountInfo;
import com.microsoft.azure.management.datalake.analytics.models.DataLakeStoreAccountInfoProperties;
import com.microsoft.azure.management.datalake.analytics.models.StorageAccountInfo;
import com.microsoft.azure.management.datalake.analytics.models.StorageAccountProperties;
import com.microsoft.azure.management.datalake.store.models.DataLakeStoreAccount;
import com.microsoft.azure.management.resources.implementation.api.ResourceGroupInner;
import com.microsoft.azure.management.storage.implementation.api.AccountType;
import com.microsoft.azure.management.storage.implementation.api.StorageAccountCreateParametersInner;
import org.junit.AfterClass;
import org.junit.Assert;
import org.junit.BeforeClass;
import org.junit.Test;

import java.util.ArrayList;
import java.util.HashMap;
import java.util.List;

public class DataLakeAnalyticsAccountOperationsTests extends DataLakeAnalyticsManagementTestBase {
    private static String rgName = generateName("javaadlarg");
    private static String location;
    private static String storageAcct = generateName("javasto");
    private static String adlsAcct = generateName("javaadlsacct");
    private static String adlsAcct2 = generateName("javaadlsacct2");
    private static String adlaAcct = generateName("javaadlaacct");
    private static String storageAccessKey = "";

    @BeforeClass
    public static void setup() throws Exception {
        createClients();
<<<<<<< HEAD
        ResourceGroupInner group = new ResourceGroupInner();
=======
        location =environmentLocation;
        ResourceGroup group = new ResourceGroup();
>>>>>>> 96829b63
        group.setLocation(location);
        resourceManagementClient.resourceGroups().createOrUpdate(rgName, group);
        // create storage and ADLS accounts, setting the accessKey
        DataLakeStoreAccount adlsAccount = new DataLakeStoreAccount();
        adlsAccount.setLocation(location);
        adlsAccount.setName(adlsAcct);
        dataLakeStoreAccountManagementClient.accounts().create(rgName, adlsAcct, adlsAccount);
        adlsAccount.setName(adlsAcct2);
        dataLakeStoreAccountManagementClient.accounts().create(rgName, adlsAcct2, adlsAccount);

        StorageAccountCreateParametersInner createParams = new StorageAccountCreateParametersInner();
        createParams.setLocation(location);
        createParams.setAccountType(AccountType.STANDARD_LRS);
        storageManagementClient.storageAccounts().create(rgName, storageAcct, createParams);
        storageAccessKey = storageManagementClient.storageAccounts().listKeys(rgName, storageAcct).getBody().key1();
    }

    @AfterClass
    public static void cleanup() throws Exception {
        try {
            dataLakeAnalyticsAccountManagementClient.accounts().delete(rgName, adlaAcct);
            resourceManagementClient.resourceGroups().delete(rgName);
        }
        catch (Exception e) {
            // ignore failures during cleanup, as it is best effort
        }
    }
    @Test
    public void canCreateGetUpdateDeleteAdlaaccounts() throws Exception {
        // Create
        DataLakeAnalyticsAccountProperties createProperties = new DataLakeAnalyticsAccountProperties();
        List<DataLakeStoreAccountInfo> adlsAccts = new ArrayList<DataLakeStoreAccountInfo>();
        DataLakeStoreAccountInfo adlsInfo = new DataLakeStoreAccountInfo();
        adlsInfo.setName(adlsAcct);
        adlsAccts.add(adlsInfo);

        createProperties.setDataLakeStoreAccounts(adlsAccts);
        createProperties.setDefaultDataLakeStoreAccount(adlsAcct);

        DataLakeAnalyticsAccount createParams = new DataLakeAnalyticsAccount();
        createParams.setLocation(location);
        createParams.setName(adlaAcct);
        createParams.setProperties(createProperties);
        createParams.setTags(new HashMap<String, String>());
        createParams.getTags().put("testkey", "testvalue");

        DataLakeAnalyticsAccount createResponse = dataLakeAnalyticsAccountManagementClient.accounts().create(rgName, adlaAcct, createParams).getBody();
        Assert.assertEquals(location, createResponse.getLocation());
        Assert.assertEquals("Microsoft.DataLakeAnalytics/accounts", createResponse.getType());
        Assert.assertNotNull(createResponse.getId());
        Assert.assertTrue(createResponse.getId().contains(adlaAcct));
        Assert.assertEquals(1, createResponse.getTags().size());
        Assert.assertEquals(1, createResponse.getProperties().getDataLakeStoreAccounts().size());
        Assert.assertEquals(adlsAcct, createResponse.getProperties().getDataLakeStoreAccounts().get(0).getName());

        // update the tags
        createParams.getTags().put("testkey2", "testvalue2");
        createParams.setProperties(null);
        DataLakeAnalyticsAccount updateResponse = dataLakeAnalyticsAccountManagementClient.accounts().update(rgName, adlaAcct, createParams).getBody();
        Assert.assertEquals(location, updateResponse.getLocation());
        Assert.assertEquals("Microsoft.DataLakeAnalytics/accounts", updateResponse.getType());
        Assert.assertNotNull(updateResponse.getId());
        Assert.assertTrue(updateResponse.getId().contains(adlaAcct));
        Assert.assertEquals(2, updateResponse.getTags().size());
        Assert.assertEquals(1, updateResponse.getProperties().getDataLakeStoreAccounts().size());
        Assert.assertEquals(adlsAcct, updateResponse.getProperties().getDataLakeStoreAccounts().get(0).getName());

        // get the account
        DataLakeAnalyticsAccount getResponse = dataLakeAnalyticsAccountManagementClient.accounts().get(rgName, adlaAcct).getBody();
        Assert.assertEquals(location, getResponse.getLocation());
        Assert.assertEquals("Microsoft.DataLakeAnalytics/accounts", getResponse.getType());
        Assert.assertNotNull(getResponse.getId());
        Assert.assertTrue(getResponse.getId().contains(adlaAcct));
        Assert.assertEquals(2, getResponse.getTags().size());
        Assert.assertEquals(1, getResponse.getProperties().getDataLakeStoreAccounts().size());
        Assert.assertEquals(adlsAcct, getResponse.getProperties().getDataLakeStoreAccounts().get(0).getName());

        // list all accounts and make sure there is one.
        List<DataLakeAnalyticsAccount> listResult = dataLakeAnalyticsAccountManagementClient.accounts().list().getBody();
        DataLakeAnalyticsAccount discoveredAcct = null;
        for (DataLakeAnalyticsAccount acct : listResult) {
            if (acct.getName().equals(adlaAcct)) {
                discoveredAcct = acct;
                break;
            }
        }

        Assert.assertNotNull(discoveredAcct);
        Assert.assertEquals(location, discoveredAcct.getLocation());
        Assert.assertEquals("Microsoft.DataLakeAnalytics/accounts", discoveredAcct.getType());
        Assert.assertNotNull(discoveredAcct.getId());
        Assert.assertTrue(discoveredAcct.getId().contains(adlaAcct));
        Assert.assertEquals(2, discoveredAcct.getTags().size());

        // the properties should be empty when we do list calls
        Assert.assertNull(discoveredAcct.getProperties().getDataLakeStoreAccounts());

        // list within a resource group
        listResult = dataLakeAnalyticsAccountManagementClient.accounts().listByResourceGroup(rgName).getBody();
        discoveredAcct = null;
        for (DataLakeAnalyticsAccount acct : listResult) {
            if (acct.getName().equals(adlaAcct)) {
                discoveredAcct = acct;
                break;
            }
        }

        Assert.assertNotNull(discoveredAcct);
        Assert.assertEquals(location, discoveredAcct.getLocation());
        Assert.assertEquals("Microsoft.DataLakeAnalytics/accounts", discoveredAcct.getType());
        Assert.assertNotNull(discoveredAcct.getId());
        Assert.assertTrue(discoveredAcct.getId().contains(adlaAcct));
        Assert.assertEquals(2, discoveredAcct.getTags().size());

        // the properties should be empty when we do list calls
        Assert.assertNull(discoveredAcct.getProperties().getDataLakeStoreAccounts());

        // Add, list, get and remove a data lake store account
        AddDataLakeStoreParameters addAdlsParams = new AddDataLakeStoreParameters();

        // This needs to be set and empty for now due to the front end expecting a valid json body
        addAdlsParams.setProperties(new DataLakeStoreAccountInfoProperties());
        dataLakeAnalyticsAccountManagementClient.accounts().addDataLakeStoreAccount(rgName, adlaAcct, adlsAcct2, addAdlsParams);

        // list ADLS accounts
        List<DataLakeStoreAccountInfo> adlsListResult = dataLakeAnalyticsAccountManagementClient.accounts().listDataLakeStoreAccounts(rgName, adlaAcct).getBody();
        Assert.assertEquals(2, adlsListResult.size());

        // get the one we just added
        DataLakeStoreAccountInfo adlsGetResult = dataLakeAnalyticsAccountManagementClient.accounts().getDataLakeStoreAccount(rgName, adlaAcct, adlsAcct2).getBody();
        Assert.assertEquals(adlsAcct2, adlsGetResult.getName());

        // Remove the data source
        dataLakeAnalyticsAccountManagementClient.accounts().deleteDataLakeStoreAccount(rgName, adlaAcct, adlsAcct2);

        // list again, confirming there is only one ADLS account
        adlsListResult = dataLakeAnalyticsAccountManagementClient.accounts().listDataLakeStoreAccounts(rgName, adlaAcct).getBody();
        Assert.assertEquals(1, adlsListResult.size());

        // Add, list get and remove an azure blob account
        AddStorageAccountParameters addStoreParams = new AddStorageAccountParameters();

        StorageAccountProperties storageAccountProperties = new StorageAccountProperties();
        storageAccountProperties.setAccessKey(storageAccessKey);
        addStoreParams.setProperties(storageAccountProperties);
        dataLakeAnalyticsAccountManagementClient.accounts().addStorageAccount(rgName, adlaAcct, storageAcct, addStoreParams);

        // list ADLS accounts
        List<StorageAccountInfo> storeListResult = dataLakeAnalyticsAccountManagementClient.accounts().listStorageAccounts(rgName, adlaAcct).getBody();
        Assert.assertEquals(1, storeListResult.size());

        // get the one we just added
        StorageAccountInfo storageGetResult = dataLakeAnalyticsAccountManagementClient.accounts().getStorageAccount(rgName, adlaAcct, storageAcct).getBody();
        Assert.assertEquals(storageAcct, storageGetResult.getName());

        // Remove the data source
        dataLakeAnalyticsAccountManagementClient.accounts().deleteStorageAccount(rgName, adlaAcct, storageAcct);

        // list again, confirming there is only one ADLS account
        storeListResult = dataLakeAnalyticsAccountManagementClient.accounts().listStorageAccounts(rgName, adlaAcct).getBody();
        Assert.assertEquals(0, storeListResult.size());

        // Delete the ADLA account
        dataLakeAnalyticsAccountManagementClient.accounts().delete(rgName, adlaAcct);

        // Do it again, it should not throw
        dataLakeAnalyticsAccountManagementClient.accounts().delete(rgName, adlaAcct);
    }
}<|MERGE_RESOLUTION|>--- conflicted
+++ resolved
@@ -9,9 +9,10 @@
 import com.microsoft.azure.management.datalake.analytics.models.StorageAccountInfo;
 import com.microsoft.azure.management.datalake.analytics.models.StorageAccountProperties;
 import com.microsoft.azure.management.datalake.store.models.DataLakeStoreAccount;
-import com.microsoft.azure.management.resources.implementation.api.ResourceGroupInner;
-import com.microsoft.azure.management.storage.implementation.api.AccountType;
-import com.microsoft.azure.management.storage.implementation.api.StorageAccountCreateParametersInner;
+import com.microsoft.azure.management.resources.models.ResourceGroup;
+import com.microsoft.azure.management.storage.models.AccountType;
+import com.microsoft.azure.management.storage.models.StorageAccountCreateParameters;
+
 import org.junit.AfterClass;
 import org.junit.Assert;
 import org.junit.BeforeClass;
@@ -33,41 +34,37 @@
     @BeforeClass
     public static void setup() throws Exception {
         createClients();
-<<<<<<< HEAD
-        ResourceGroupInner group = new ResourceGroupInner();
-=======
         location =environmentLocation;
         ResourceGroup group = new ResourceGroup();
->>>>>>> 96829b63
         group.setLocation(location);
-        resourceManagementClient.resourceGroups().createOrUpdate(rgName, group);
+        resourceManagementClient.getResourceGroupsOperations().createOrUpdate(rgName, group);
         // create storage and ADLS accounts, setting the accessKey
         DataLakeStoreAccount adlsAccount = new DataLakeStoreAccount();
         adlsAccount.setLocation(location);
         adlsAccount.setName(adlsAcct);
-        dataLakeStoreAccountManagementClient.accounts().create(rgName, adlsAcct, adlsAccount);
+        dataLakeStoreAccountManagementClient.getAccountOperations().create(rgName, adlsAcct, adlsAccount);
         adlsAccount.setName(adlsAcct2);
-        dataLakeStoreAccountManagementClient.accounts().create(rgName, adlsAcct2, adlsAccount);
-
-        StorageAccountCreateParametersInner createParams = new StorageAccountCreateParametersInner();
+        dataLakeStoreAccountManagementClient.getAccountOperations().create(rgName, adlsAcct2, adlsAccount);
+
+        StorageAccountCreateParameters createParams = new StorageAccountCreateParameters();
         createParams.setLocation(location);
         createParams.setAccountType(AccountType.STANDARD_LRS);
-        storageManagementClient.storageAccounts().create(rgName, storageAcct, createParams);
-        storageAccessKey = storageManagementClient.storageAccounts().listKeys(rgName, storageAcct).getBody().key1();
+        storageManagementClient.getStorageAccountsOperations().create(rgName, storageAcct, createParams);
+        storageAccessKey = storageManagementClient.getStorageAccountsOperations().listKeys(rgName, storageAcct).getBody().getKey1();
     }
 
     @AfterClass
     public static void cleanup() throws Exception {
         try {
-            dataLakeAnalyticsAccountManagementClient.accounts().delete(rgName, adlaAcct);
-            resourceManagementClient.resourceGroups().delete(rgName);
+            dataLakeAnalyticsAccountManagementClient.getAccountOperations().delete(rgName, adlaAcct);
+            resourceManagementClient.getResourceGroupsOperations().delete(rgName);
         }
         catch (Exception e) {
             // ignore failures during cleanup, as it is best effort
         }
     }
     @Test
-    public void canCreateGetUpdateDeleteAdlaaccounts() throws Exception {
+    public void canCreateGetUpdateDeleteAdlaAccount() throws Exception {
         // Create
         DataLakeAnalyticsAccountProperties createProperties = new DataLakeAnalyticsAccountProperties();
         List<DataLakeStoreAccountInfo> adlsAccts = new ArrayList<DataLakeStoreAccountInfo>();
@@ -85,7 +82,7 @@
         createParams.setTags(new HashMap<String, String>());
         createParams.getTags().put("testkey", "testvalue");
 
-        DataLakeAnalyticsAccount createResponse = dataLakeAnalyticsAccountManagementClient.accounts().create(rgName, adlaAcct, createParams).getBody();
+        DataLakeAnalyticsAccount createResponse = dataLakeAnalyticsAccountManagementClient.getAccountOperations().create(rgName, adlaAcct, createParams).getBody();
         Assert.assertEquals(location, createResponse.getLocation());
         Assert.assertEquals("Microsoft.DataLakeAnalytics/accounts", createResponse.getType());
         Assert.assertNotNull(createResponse.getId());
@@ -97,7 +94,7 @@
         // update the tags
         createParams.getTags().put("testkey2", "testvalue2");
         createParams.setProperties(null);
-        DataLakeAnalyticsAccount updateResponse = dataLakeAnalyticsAccountManagementClient.accounts().update(rgName, adlaAcct, createParams).getBody();
+        DataLakeAnalyticsAccount updateResponse = dataLakeAnalyticsAccountManagementClient.getAccountOperations().update(rgName, adlaAcct, createParams).getBody();
         Assert.assertEquals(location, updateResponse.getLocation());
         Assert.assertEquals("Microsoft.DataLakeAnalytics/accounts", updateResponse.getType());
         Assert.assertNotNull(updateResponse.getId());
@@ -107,7 +104,7 @@
         Assert.assertEquals(adlsAcct, updateResponse.getProperties().getDataLakeStoreAccounts().get(0).getName());
 
         // get the account
-        DataLakeAnalyticsAccount getResponse = dataLakeAnalyticsAccountManagementClient.accounts().get(rgName, adlaAcct).getBody();
+        DataLakeAnalyticsAccount getResponse = dataLakeAnalyticsAccountManagementClient.getAccountOperations().get(rgName, adlaAcct).getBody();
         Assert.assertEquals(location, getResponse.getLocation());
         Assert.assertEquals("Microsoft.DataLakeAnalytics/accounts", getResponse.getType());
         Assert.assertNotNull(getResponse.getId());
@@ -117,7 +114,7 @@
         Assert.assertEquals(adlsAcct, getResponse.getProperties().getDataLakeStoreAccounts().get(0).getName());
 
         // list all accounts and make sure there is one.
-        List<DataLakeAnalyticsAccount> listResult = dataLakeAnalyticsAccountManagementClient.accounts().list().getBody();
+        List<DataLakeAnalyticsAccount> listResult = dataLakeAnalyticsAccountManagementClient.getAccountOperations().list().getBody();
         DataLakeAnalyticsAccount discoveredAcct = null;
         for (DataLakeAnalyticsAccount acct : listResult) {
             if (acct.getName().equals(adlaAcct)) {
@@ -137,7 +134,7 @@
         Assert.assertNull(discoveredAcct.getProperties().getDataLakeStoreAccounts());
 
         // list within a resource group
-        listResult = dataLakeAnalyticsAccountManagementClient.accounts().listByResourceGroup(rgName).getBody();
+        listResult = dataLakeAnalyticsAccountManagementClient.getAccountOperations().listByResourceGroup(rgName).getBody();
         discoveredAcct = null;
         for (DataLakeAnalyticsAccount acct : listResult) {
             if (acct.getName().equals(adlaAcct)) {
@@ -161,21 +158,21 @@
 
         // This needs to be set and empty for now due to the front end expecting a valid json body
         addAdlsParams.setProperties(new DataLakeStoreAccountInfoProperties());
-        dataLakeAnalyticsAccountManagementClient.accounts().addDataLakeStoreAccount(rgName, adlaAcct, adlsAcct2, addAdlsParams);
+        dataLakeAnalyticsAccountManagementClient.getAccountOperations().addDataLakeStoreAccount(rgName, adlaAcct, adlsAcct2, addAdlsParams);
 
         // list ADLS accounts
-        List<DataLakeStoreAccountInfo> adlsListResult = dataLakeAnalyticsAccountManagementClient.accounts().listDataLakeStoreAccounts(rgName, adlaAcct).getBody();
+        List<DataLakeStoreAccountInfo> adlsListResult = dataLakeAnalyticsAccountManagementClient.getAccountOperations().listDataLakeStoreAccounts(rgName, adlaAcct).getBody();
         Assert.assertEquals(2, adlsListResult.size());
 
         // get the one we just added
-        DataLakeStoreAccountInfo adlsGetResult = dataLakeAnalyticsAccountManagementClient.accounts().getDataLakeStoreAccount(rgName, adlaAcct, adlsAcct2).getBody();
+        DataLakeStoreAccountInfo adlsGetResult = dataLakeAnalyticsAccountManagementClient.getAccountOperations().getDataLakeStoreAccount(rgName, adlaAcct, adlsAcct2).getBody();
         Assert.assertEquals(adlsAcct2, adlsGetResult.getName());
 
         // Remove the data source
-        dataLakeAnalyticsAccountManagementClient.accounts().deleteDataLakeStoreAccount(rgName, adlaAcct, adlsAcct2);
+        dataLakeAnalyticsAccountManagementClient.getAccountOperations().deleteDataLakeStoreAccount(rgName, adlaAcct, adlsAcct2);
 
         // list again, confirming there is only one ADLS account
-        adlsListResult = dataLakeAnalyticsAccountManagementClient.accounts().listDataLakeStoreAccounts(rgName, adlaAcct).getBody();
+        adlsListResult = dataLakeAnalyticsAccountManagementClient.getAccountOperations().listDataLakeStoreAccounts(rgName, adlaAcct).getBody();
         Assert.assertEquals(1, adlsListResult.size());
 
         // Add, list get and remove an azure blob account
@@ -184,27 +181,27 @@
         StorageAccountProperties storageAccountProperties = new StorageAccountProperties();
         storageAccountProperties.setAccessKey(storageAccessKey);
         addStoreParams.setProperties(storageAccountProperties);
-        dataLakeAnalyticsAccountManagementClient.accounts().addStorageAccount(rgName, adlaAcct, storageAcct, addStoreParams);
+        dataLakeAnalyticsAccountManagementClient.getAccountOperations().addStorageAccount(rgName, adlaAcct, storageAcct, addStoreParams);
 
         // list ADLS accounts
-        List<StorageAccountInfo> storeListResult = dataLakeAnalyticsAccountManagementClient.accounts().listStorageAccounts(rgName, adlaAcct).getBody();
+        List<StorageAccountInfo> storeListResult = dataLakeAnalyticsAccountManagementClient.getAccountOperations().listStorageAccounts(rgName, adlaAcct).getBody();
         Assert.assertEquals(1, storeListResult.size());
 
         // get the one we just added
-        StorageAccountInfo storageGetResult = dataLakeAnalyticsAccountManagementClient.accounts().getStorageAccount(rgName, adlaAcct, storageAcct).getBody();
+        StorageAccountInfo storageGetResult = dataLakeAnalyticsAccountManagementClient.getAccountOperations().getStorageAccount(rgName, adlaAcct, storageAcct).getBody();
         Assert.assertEquals(storageAcct, storageGetResult.getName());
 
         // Remove the data source
-        dataLakeAnalyticsAccountManagementClient.accounts().deleteStorageAccount(rgName, adlaAcct, storageAcct);
+        dataLakeAnalyticsAccountManagementClient.getAccountOperations().deleteStorageAccount(rgName, adlaAcct, storageAcct);
 
         // list again, confirming there is only one ADLS account
-        storeListResult = dataLakeAnalyticsAccountManagementClient.accounts().listStorageAccounts(rgName, adlaAcct).getBody();
+        storeListResult = dataLakeAnalyticsAccountManagementClient.getAccountOperations().listStorageAccounts(rgName, adlaAcct).getBody();
         Assert.assertEquals(0, storeListResult.size());
 
         // Delete the ADLA account
-        dataLakeAnalyticsAccountManagementClient.accounts().delete(rgName, adlaAcct);
+        dataLakeAnalyticsAccountManagementClient.getAccountOperations().delete(rgName, adlaAcct);
 
         // Do it again, it should not throw
-        dataLakeAnalyticsAccountManagementClient.accounts().delete(rgName, adlaAcct);
+        dataLakeAnalyticsAccountManagementClient.getAccountOperations().delete(rgName, adlaAcct);
     }
 }