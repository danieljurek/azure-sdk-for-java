buildscript {
    repositories {
        jcenter()
    }
    dependencies {
        classpath 'com.github.jengelman.gradle.plugins:shadow:1.2.2'
    }
}

apply plugin: 'java'
apply plugin: 'checkstyle'

version = '1.0.0-SNAPSHOT'

checkstyle {
    configFile = new File("$rootDir/Tools/checkstyle/checkstyle.xml")
    configProperties = [samedir: "$rootDir/Tools/checkstyle"]
    reportsDir = new File("$rootDir/Tools/checkstyle/reports")
}

dependencies {
    compile 'com.microsoft.azure:adal4j:1.1.2'
<<<<<<< HEAD
    compile 'com.microsoft.azure:azure-client-runtime:1.0.0-SNAPSHOT'
=======
    compile 'com.microsoft.rest:client-runtime:1.0.0-SNAPSHOT'
>>>>>>> f1585bd7
    testCompile 'junit:junit:4.12'
    testCompile 'junit:junit-dep:4.11'
    deployerJars "org.apache.maven.wagon:wagon-ftp:2.10"
}

uploadArchives {
    repositories {
        mavenDeployer {
            configuration = configurations.deployerJars
            snapshotRepository(url: "ftp://waws-prod-bay-005.ftp.azurewebsites.windows.net/site/wwwroot/") {
                authentication(userName: username, password: password)
            }
            repository(url: "file://$buildDir/repository")
            pom.setArtifactId "azure-client-authentication"
            pom.project {
                name 'Microsoft Azure AutoRest Authentication Library for Java'
                description 'This is the authentication library for AutoRest generated Azure Java clients.'
                url 'https://github.com/Azure/autorest'

                scm {
                    url 'scm:git:https://github.com/Azure/AutoRest'
                    connection 'scm:git:git://github.com/Azure/AutoRest.git'
                }

                licenses {
                    license {
                        name 'The MIT License (MIT)'
                        url 'http://opensource.org/licenses/MIT'
                        distribution 'repo'
                    }
                }

                developers {
                    developer {
                        id 'microsoft'
                        name 'Microsoft'
                    }
                }
            }
        }
    }
}

test {
    testLogging {
        events "passed", "skipped", "failed", "standardError"
    }
}

javadoc {
    options.encoding = 'UTF-8'
}

task sourcesJar(type: Jar, dependsOn:classes) {
    classifier = 'sources'
    from sourceSets.main.allSource
}

task javadocJar(type: Jar, dependsOn: [javadoc]) {
    classifier = 'javadoc'
    from javadoc.destinationDir
}

artifacts {
    archives sourcesJar
    archives javadocJar
}

test {
    reports.getHtml()
    reports.html.destination = file("${projectDir}/../../../TestResults/JavaAzureRuntime")
}

tasks.compileJava.dependsOn 'clean'<|MERGE_RESOLUTION|>--- conflicted
+++ resolved
@@ -20,11 +20,7 @@
 
 dependencies {
     compile 'com.microsoft.azure:adal4j:1.1.2'
-<<<<<<< HEAD
     compile 'com.microsoft.azure:azure-client-runtime:1.0.0-SNAPSHOT'
-=======
-    compile 'com.microsoft.rest:client-runtime:1.0.0-SNAPSHOT'
->>>>>>> f1585bd7
     testCompile 'junit:junit:4.12'
     testCompile 'junit:junit-dep:4.11'
     deployerJars "org.apache.maven.wagon:wagon-ftp:2.10"
