/**
 * Copyright Microsoft Corporation
 * 
 * Licensed under the Apache License, Version 2.0 (the "License");
 * you may not use this file except in compliance with the License.
 * You may obtain a copy of the License at
 * http://www.apache.org/licenses/LICENSE-2.0
 * 
 * Unless required by applicable law or agreed to in writing, software
 * distributed under the License is distributed on an "AS IS" BASIS,
 * WITHOUT WARRANTIES OR CONDITIONS OF ANY KIND, either express or implied.
 * See the License for the specific language governing permissions and
 * limitations under the License.
 */
package com.microsoft.windowsazure.services.blob.client;

import java.io.ByteArrayInputStream;
import java.io.ByteArrayOutputStream;
import java.io.IOException;
import java.net.HttpURLConnection;
import java.net.URI;
import java.net.URISyntaxException;
import java.security.InvalidKeyException;
import java.util.ArrayList;
import java.util.Calendar;
import java.util.Date;
import java.util.EnumSet;
import java.util.GregorianCalendar;
import java.util.HashMap;
import java.util.Random;
import java.util.TimeZone;
import java.util.UUID;

import junit.framework.Assert;

import org.junit.Test;

import com.microsoft.windowsazure.services.core.storage.AccessCondition;
import com.microsoft.windowsazure.services.core.storage.OperationContext;
import com.microsoft.windowsazure.services.core.storage.ResultSegment;
import com.microsoft.windowsazure.services.core.storage.RetryNoRetry;
import com.microsoft.windowsazure.services.core.storage.SendingRequestEvent;
import com.microsoft.windowsazure.services.core.storage.StorageCredentialsSharedAccessSignature;
import com.microsoft.windowsazure.services.core.storage.StorageErrorCodeStrings;
import com.microsoft.windowsazure.services.core.storage.StorageEvent;
import com.microsoft.windowsazure.services.core.storage.StorageException;

/**
 * Table Client Tests
 */
public class CloudBlobContainerTests extends BlobTestBase {
    /**
     * test SharedAccess of container.
     * 
     * @XSCLCaseName ContainerInfoSharedAccess
     */
    @Test
    public void testContainerSaS() throws InvalidKeyException, IllegalArgumentException, StorageException,
            URISyntaxException, IOException {

        String name = generateRandomContainerName();
        CloudBlobContainer container = bClient.getContainerReference(name);
        container.create();

        CloudBlockBlob blob = container.getBlockBlobReference("test");
        blob.upload(new ByteArrayInputStream(new byte[100]), 100);

        SharedAccessBlobPolicy sp1 = createSharedAccessPolicy(
                EnumSet.of(SharedAccessBlobPermissions.READ, SharedAccessBlobPermissions.WRITE,
                        SharedAccessBlobPermissions.LIST, SharedAccessBlobPermissions.DELETE), 300);
        SharedAccessBlobPolicy sp2 = createSharedAccessPolicy(
                EnumSet.of(SharedAccessBlobPermissions.READ, SharedAccessBlobPermissions.LIST), 300);
        BlobContainerPermissions perms = new BlobContainerPermissions();

        perms.getSharedAccessPolicies().put("full", sp1);
        perms.getSharedAccessPolicies().put("readlist", sp2);
        container.uploadPermissions(perms);

        String containerReadListSas = container.generateSharedAccessSignature(sp2, null);
        CloudBlobContainer readListContainer = bClient.getContainerReference(container.getUri().toString() + "?"
                + containerReadListSas);
        Assert.assertEquals(StorageCredentialsSharedAccessSignature.class.toString(), readListContainer
                .getServiceClient().getCredentials().getClass().toString());

        CloudBlockBlob blobFromSasContainer = readListContainer.getBlockBlobReference("test");
        blobFromSasContainer.download(new ByteArrayOutputStream());
        container.deleteIfExists();
    }

    @Test
    public void testBlobSaS() throws InvalidKeyException, IllegalArgumentException, StorageException,
            URISyntaxException, IOException {

        String name = generateRandomContainerName();
        CloudBlobContainer container = bClient.getContainerReference(name);
        container.create();

        CloudBlockBlob blob = container.getBlockBlobReference("test");
        blob.upload(new ByteArrayInputStream(new byte[100]), 100);

        SharedAccessBlobPolicy sp = createSharedAccessPolicy(
                EnumSet.of(SharedAccessBlobPermissions.READ, SharedAccessBlobPermissions.LIST), 300);
        BlobContainerPermissions perms = new BlobContainerPermissions();

        perms.getSharedAccessPolicies().put("readperm", sp);
        container.uploadPermissions(perms);

        CloudBlockBlob sasBlob = new CloudBlockBlob(new URI(blob.getUri().toString() + "?"
                + blob.generateSharedAccessSignature(null, "readperm")));
        sasBlob.download(new ByteArrayOutputStream());
        container.deleteIfExists();
    }

    public final static SharedAccessBlobPolicy createSharedAccessPolicy(EnumSet<SharedAccessBlobPermissions> sap,
            int expireTimeInSeconds) {

        Calendar cal = new GregorianCalendar(TimeZone.getTimeZone("UTC"));
        cal.setTime(new Date());
        cal.add(Calendar.SECOND, expireTimeInSeconds);
        SharedAccessBlobPolicy policy = new SharedAccessBlobPolicy();
        policy.setPermissions(sap);
        policy.setSharedAccessExpiryTime(cal.getTime());
        return policy;

    }

    @Test
    public void testContainerGetSetPermission() throws StorageException, URISyntaxException {
        String name = generateRandomContainerName();
        CloudBlobContainer newContainer = bClient.getContainerReference(name);
        newContainer.create();

        BlobContainerPermissions expectedPermissions;
        BlobContainerPermissions testPermissions;

        try {
            // Test new permissions.
            expectedPermissions = new BlobContainerPermissions();
            testPermissions = newContainer.downloadPermissions();
            assertTablePermissionsEqual(expectedPermissions, testPermissions);

            // Test setting empty permissions.
            newContainer.uploadPermissions(expectedPermissions);
            testPermissions = newContainer.downloadPermissions();
            assertTablePermissionsEqual(expectedPermissions, testPermissions);

            // Add a policy, check setting and getting.
            SharedAccessBlobPolicy policy1 = new SharedAccessBlobPolicy();
            Calendar now = GregorianCalendar.getInstance();
            policy1.setSharedAccessStartTime(now.getTime());
            now.add(Calendar.MINUTE, 10);
            policy1.setSharedAccessExpiryTime(now.getTime());

            policy1.setPermissions(EnumSet.of(SharedAccessBlobPermissions.READ, SharedAccessBlobPermissions.DELETE,
                    SharedAccessBlobPermissions.LIST, SharedAccessBlobPermissions.DELETE));
            expectedPermissions.getSharedAccessPolicies().put(UUID.randomUUID().toString(), policy1);

            newContainer.uploadPermissions(expectedPermissions);
            testPermissions = newContainer.downloadPermissions();
            assertTablePermissionsEqual(expectedPermissions, testPermissions);
        }
        finally {
            // cleanup
            newContainer.deleteIfExists();
        }
    }

    static void assertTablePermissionsEqual(BlobContainerPermissions expected, BlobContainerPermissions actual) {
        HashMap<String, SharedAccessBlobPolicy> expectedPolicies = expected.getSharedAccessPolicies();
        HashMap<String, SharedAccessBlobPolicy> actualPolicies = actual.getSharedAccessPolicies();
        Assert.assertEquals("SharedAccessPolicies.Count", expectedPolicies.size(), actualPolicies.size());
        for (String name : expectedPolicies.keySet()) {
            Assert.assertTrue("Key" + name + " doesn't exist", actualPolicies.containsKey(name));
            SharedAccessBlobPolicy expectedPolicy = expectedPolicies.get(name);
            SharedAccessBlobPolicy actualPolicy = actualPolicies.get(name);
            Assert.assertEquals("Policy: " + name + "\tPermissions\n", expectedPolicy.getPermissions().toString(),
                    actualPolicy.getPermissions().toString());
            Assert.assertEquals("Policy: " + name + "\tStartDate\n", expectedPolicy.getSharedAccessStartTime()
                    .toString(), actualPolicy.getSharedAccessStartTime().toString());
            Assert.assertEquals("Policy: " + name + "\tExpireDate\n", expectedPolicy.getSharedAccessExpiryTime()
                    .toString(), actualPolicy.getSharedAccessExpiryTime().toString());

        }

    }

    @Test
    public void testContainerAcquireLease() throws StorageException, URISyntaxException, InterruptedException {
        String name = "leased" + generateRandomContainerName();
        CloudBlobContainer leaseContainer1 = bClient.getContainerReference(name);
        leaseContainer1.create();
        String proposedLeaseId1 = UUID.randomUUID().toString();

        name = "leased" + generateRandomContainerName();
        CloudBlobContainer leaseContainer2 = bClient.getContainerReference(name);
        leaseContainer2.create();
        String proposedLeaseId2 = UUID.randomUUID().toString();

        try {
            // 15 sec

            OperationContext operationContext1 = new OperationContext();
            leaseContainer1.acquireLease(15, proposedLeaseId1, null /*access condition*/,
                    null/* BlobRequestOptions */, operationContext1);
            Assert.assertTrue(operationContext1.getLastResult().getStatusCode() == HttpURLConnection.HTTP_CREATED);

            //infinite
            String leaseId1;
            String leaseId2;
            OperationContext operationContext2 = new OperationContext();
            leaseId1 = leaseContainer2.acquireLease(null /* infinite lease */, proposedLeaseId2,
                    null /*access condition*/, null/* BlobRequestOptions */, operationContext2);
            Assert.assertTrue(operationContext2.getLastResult().getStatusCode() == HttpURLConnection.HTTP_CREATED);

            leaseId2 = leaseContainer2.acquireLease(null /* infinite lease */, proposedLeaseId2);
            Assert.assertEquals(leaseId1, leaseId2);

        }
        finally {
            // cleanup
            AccessCondition condition = new AccessCondition();
            condition.setLeaseID(proposedLeaseId1);
            leaseContainer1.releaseLease(condition);
            leaseContainer1.deleteIfExists();

            condition = new AccessCondition();
            condition.setLeaseID(proposedLeaseId2);
            leaseContainer2.releaseLease(condition);
            leaseContainer2.deleteIfExists();
        }
    }

    @Test
    public void testContainerReleaseLease() throws StorageException, URISyntaxException, InterruptedException {
        String name = "leased" + generateRandomContainerName();
        CloudBlobContainer newContainer = bClient.getContainerReference(name);
        newContainer.create();

        try {
            // 15 sec
            String proposedLeaseId = UUID.randomUUID().toString();
            String leaseId = newContainer.acquireLease(15, proposedLeaseId);
            AccessCondition condition = new AccessCondition();
            condition.setLeaseID(leaseId);
            OperationContext operationContext1 = new OperationContext();
            newContainer.releaseLease(condition, null/* BlobRequestOptions */, operationContext1);
            Assert.assertTrue(operationContext1.getLastResult().getStatusCode() == HttpURLConnection.HTTP_OK);

            //infinite
            proposedLeaseId = UUID.randomUUID().toString();
            leaseId = newContainer.acquireLease(null /* infinite lease */, proposedLeaseId);
            condition = new AccessCondition();
            condition.setLeaseID(leaseId);
            OperationContext operationContext2 = new OperationContext();
            newContainer.releaseLease(condition, null/* BlobRequestOptions */, operationContext2);
            Assert.assertTrue(operationContext2.getLastResult().getStatusCode() == HttpURLConnection.HTTP_OK);
        }
        finally {
            // cleanup
            newContainer.deleteIfExists();
        }
    }

    @Test
    public void testContainerBreakLease() throws StorageException, URISyntaxException, InterruptedException {
        String name = "leased" + generateRandomContainerName();
        CloudBlobContainer newContainer = bClient.getContainerReference(name);
        newContainer.create();
        String proposedLeaseId = UUID.randomUUID().toString();

        try {
            // 5 sec
            String leaseId = newContainer.acquireLease(15, proposedLeaseId);
            AccessCondition condition = new AccessCondition();
            condition.setLeaseID(leaseId);
            OperationContext operationContext1 = new OperationContext();
            newContainer.breakLease(0, condition, null/* BlobRequestOptions */, operationContext1);
            Assert.assertTrue(operationContext1.getLastResult().getStatusCode() == HttpURLConnection.HTTP_ACCEPTED);
            Thread.sleep(15 * 1000);

            //infinite
            proposedLeaseId = UUID.randomUUID().toString();
            leaseId = newContainer.acquireLease(null /* infinite lease */, proposedLeaseId);
            condition = new AccessCondition();
            condition.setLeaseID(leaseId);
            OperationContext operationContext2 = new OperationContext();
            newContainer.breakLease(0, condition, null/* BlobRequestOptions */, operationContext2);
            Assert.assertTrue(operationContext2.getLastResult().getStatusCode() == HttpURLConnection.HTTP_ACCEPTED);
        }
        finally {
            // cleanup
            AccessCondition condition = new AccessCondition();
            condition.setLeaseID(proposedLeaseId);
            newContainer.releaseLease(condition);
            newContainer.deleteIfExists();
        }
    }

    @Test
    public void testContainerRenewLeaseTest() throws StorageException, URISyntaxException, InterruptedException {
        String name = "leased" + generateRandomContainerName();
        CloudBlobContainer newContainer = bClient.getContainerReference(name);
        newContainer.create();
        String proposedLeaseId = UUID.randomUUID().toString();

        try {
            // 5 sec
            String leaseId = newContainer.acquireLease(15, proposedLeaseId);
            AccessCondition condition = new AccessCondition();
            condition.setLeaseID(leaseId);
            OperationContext operationContext1 = new OperationContext();
            newContainer.renewLease(condition, null/* BlobRequestOptions */, operationContext1);
            Assert.assertTrue(operationContext1.getLastResult().getStatusCode() == HttpURLConnection.HTTP_OK);
            newContainer.releaseLease(condition);

            //infinite
            proposedLeaseId = UUID.randomUUID().toString();
            leaseId = newContainer.acquireLease(null /* infinite lease */, proposedLeaseId);
            condition = new AccessCondition();
            condition.setLeaseID(leaseId);
            OperationContext operationContext2 = new OperationContext();
            newContainer.renewLease(condition, null/* BlobRequestOptions */, operationContext2);
            Assert.assertTrue(operationContext2.getLastResult().getStatusCode() == HttpURLConnection.HTTP_OK);
        }
        finally {
            // cleanup
            AccessCondition condition = new AccessCondition();
            condition.setLeaseID(proposedLeaseId);
            newContainer.releaseLease(condition);
            newContainer.deleteIfExists();
        }
    }

    @Test
    public void testBlobLeaseAcquireAndRelease() throws URISyntaxException, StorageException, IOException {
        final int length = 128;
        final Random randGenerator = new Random();
        final byte[] buff = new byte[length];
        randGenerator.nextBytes(buff);

        String blobName = "testBlob" + Integer.toString(randGenerator.nextInt(50000));
        blobName = blobName.replace('-', '_');

        final CloudBlobContainer leasedContainer = bClient.getContainerReference(testSuiteContainerName);
        final CloudBlob blobRef = leasedContainer.getBlockBlobReference(blobName);
        final BlobRequestOptions options = new BlobRequestOptions();

        blobRef.upload(new ByteArrayInputStream(buff), -1, null, options, null);

        // Get Lease 
        OperationContext operationContext = new OperationContext();
        final String leaseID = blobRef.acquireLease(15, null /*access condition*/, null /*proposed lease id */,
                null/* BlobRequestOptions */, operationContext);
        final AccessCondition leaseCondition = AccessCondition.generateLeaseCondition(leaseID);
        Assert.assertTrue(operationContext.getLastResult().getStatusCode() == HttpURLConnection.HTTP_CREATED);

        // Try to upload without lease
        try {
            blobRef.upload(new ByteArrayInputStream(buff), -1, null, options, null);
        }
        catch (final StorageException ex) {
            Assert.assertEquals(ex.getHttpStatusCode(), 412);
            Assert.assertEquals(ex.getErrorCode(), StorageErrorCodeStrings.LEASE_ID_MISSING);
        }

        // Try to upload with lease
        blobRef.upload(new ByteArrayInputStream(buff), -1, leaseCondition, options, null);

        // Release lease
        blobRef.releaseLease(leaseCondition);

        // now upload with no lease specified.
        blobRef.upload(new ByteArrayInputStream(buff), -1, null, options, null);
    }

    @Test
    public void testBlobLeaseBreak() throws URISyntaxException, StorageException, IOException, InterruptedException {
        final int length = 128;
        final Random randGenerator = new Random();
        final byte[] buff = new byte[length];
        randGenerator.nextBytes(buff);

        String blobName = "testBlob" + Integer.toString(randGenerator.nextInt(50000));
        blobName = blobName.replace('-', '_');

        final CloudBlobContainer existingContainer = bClient.getContainerReference(testSuiteContainerName);
        final CloudBlob blobRef = existingContainer.getBlockBlobReference(blobName);
        final BlobRequestOptions options = new BlobRequestOptions();

        blobRef.upload(new ByteArrayInputStream(buff), -1, null, options, null);

        // Get Lease
        String leaseID = blobRef.acquireLease(null, null);

        OperationContext operationContext = new OperationContext();
        final AccessCondition leaseCondition = AccessCondition.generateLeaseCondition(leaseID);
        blobRef.breakLease(0, leaseCondition, null/* BlobRequestOptions */, operationContext);
        Assert.assertTrue(operationContext.getLastResult().getStatusCode() == HttpURLConnection.HTTP_ACCEPTED);
    }

    @Test
    public void testBlobLeaseRenew() throws URISyntaxException, StorageException, IOException, InterruptedException {
        final int length = 128;
        final Random randGenerator = new Random();
        final byte[] buff = new byte[length];
        randGenerator.nextBytes(buff);

        String blobName = "testBlob" + Integer.toString(randGenerator.nextInt(50000));
        blobName = blobName.replace('-', '_');

        final CloudBlobContainer existingContainer = bClient.getContainerReference(testSuiteContainerName);
        final CloudBlob blobRef = existingContainer.getBlockBlobReference(blobName);
        final BlobRequestOptions options = new BlobRequestOptions();

        blobRef.upload(new ByteArrayInputStream(buff), -1, null, options, null);

        // Get Lease
        final String leaseID = blobRef.acquireLease(15, null);
        Thread.sleep(1000);

        AccessCondition leaseCondition = AccessCondition.generateLeaseCondition(leaseID);
        OperationContext operationContext = new OperationContext();
        blobRef.renewLease(leaseCondition, null/* BlobRequestOptions */, operationContext);
        Assert.assertTrue(operationContext.getLastResult().getStatusCode() == HttpURLConnection.HTTP_OK);
    }

    static String setLeasedState(CloudBlobContainer container, int leaseTime) throws StorageException {
        String leaseId = UUID.randomUUID().toString();
        setUnleasedState(container);
        return container.acquireLease(leaseTime, leaseId);
    }

    static void setUnleasedState(CloudBlobContainer container) throws StorageException {
        if (!container.createIfNotExist()) {
            try {
                container.breakLease(0);
            }
            catch (StorageException e) {
                if (e.getHttpStatusCode() != HttpURLConnection.HTTP_BAD_REQUEST) {
                    throw e;
                }
            }
        }
    }

    @Test
    public void testCopyFromBlob() throws StorageException, URISyntaxException, IOException, InterruptedException {
        String name = generateRandomContainerName();
        CloudBlobContainer newContainer = bClient.getContainerReference(name);
        newContainer.create();
        CloudBlob originalBlob = newContainer.getBlockBlobReference("newblob");
        originalBlob.upload(new ByteArrayInputStream(testData), testData.length);

        try {
            CloudBlob copyBlob = newContainer.getBlockBlobReference(originalBlob.getName() + "copyed");
            copyBlob.copyFromBlob(originalBlob);
            Thread.sleep(1000);
            copyBlob.downloadAttributes();
            Assert.assertNotNull(copyBlob.copyState);
            Assert.assertNotNull(copyBlob.copyState.getCopyId());
            Assert.assertNotNull(copyBlob.copyState.getCompletionTime());
            Assert.assertNotNull(copyBlob.copyState.getSource());
            Assert.assertFalse(copyBlob.copyState.getBytesCopied() == 0);
            Assert.assertFalse(copyBlob.copyState.getTotalBytes() == 0);
            for (final ListBlobItem blob : newContainer.listBlobs()) {
                CloudBlob blobFromList = ((CloudBlob) blob);
                blobFromList.downloadAttributes();
            }
        }
        finally {
            // cleanup
            newContainer.deleteIfExists();
        }
    }

    @Test
    public void testCopyFromBlobAbortTest() throws StorageException, URISyntaxException, IOException,
            InterruptedException {
        String name = generateRandomContainerName();
        CloudBlobContainer newContainer = bClient.getContainerReference(name);
        newContainer.create();
        CloudBlob originalBlob = newContainer.getBlockBlobReference("newblob");
        byte[] data = new byte[16 * 1024 * 1024];
        Random r = new Random();
        r.nextBytes(data);
        originalBlob.upload(new ByteArrayInputStream(data), testData.length);

        try {
            CloudBlob copyBlob = newContainer.getBlockBlobReference(originalBlob.getName() + "copyed");
            copyBlob.copyFromBlob(originalBlob);

            try {
                copyBlob.abortCopy(copyBlob.copyState.getCopyId());
            }
            catch (StorageException e) {
                if (!e.getErrorCode().contains("NoPendingCopyOperation")) {
                    throw e;
                }
            }
        }
        finally {
            // cleanup
            newContainer.deleteIfExists();
        }
    }

    @Test
    public void testBlobSnapshotValidationTest() throws StorageException, URISyntaxException, IOException,
            InterruptedException {
        String name = generateRandomContainerName();
        CloudBlobContainer newContainer = bClient.getContainerReference(name);
        newContainer.create();

        try {
            final int length = 1 * 1024;
            final Random randGenerator = new Random();
            final byte[] buff = new byte[length];
            randGenerator.nextBytes(buff);

            String blockBlobName = "testBlockBlob" + Integer.toString(randGenerator.nextInt(50000));
            blockBlobName = blockBlobName.replace('-', '_');

            final CloudBlob blockBlobRef = newContainer.getBlockBlobReference(blockBlobName);
            blockBlobRef.upload(new ByteArrayInputStream(buff), -1, null, null, null);

            final CloudBlob blobSnapshot = blockBlobRef.createSnapshot();

            final ByteArrayOutputStream outStream = new ByteArrayOutputStream(length);

            blobSnapshot.download(outStream);
            final byte[] retrievedBuff = outStream.toByteArray();
            for (int m = 0; m < length; m++) {
                Assert.assertEquals(buff[m], retrievedBuff[m]);
            }

            // Read operation should work fine. 
            blobSnapshot.downloadAttributes();

            // Expect an IllegalArgumentException from upload. 
            try {
                blobSnapshot.upload(new ByteArrayInputStream(buff), -1);
                Assert.fail("Expect an IllegalArgumentException from upload");
            }
            catch (IllegalArgumentException e) {
                Assert.assertEquals("Cannot perform this operation on a blob representing a snapshot.", e.getMessage());
            }

            // Expect an IllegalArgumentException from uploadMetadata. 
            try {
                blobSnapshot.uploadMetadata();
                Assert.fail("Expect an IllegalArgumentException from uploadMetadata");
            }
            catch (IllegalArgumentException e) {
                Assert.assertEquals("Cannot perform this operation on a blob representing a snapshot.", e.getMessage());
            }

            // Expect an IllegalArgumentException from uploadProperties. 
            try {
                blobSnapshot.uploadProperties();
                Assert.fail("Expect an IllegalArgumentException from uploadProperties");
            }
            catch (IllegalArgumentException e) {
                Assert.assertEquals("Cannot perform this operation on a blob representing a snapshot.", e.getMessage());
            }

            // Expect an IllegalArgumentException from createSnapshot. 
            try {
                blobSnapshot.createSnapshot();
                Assert.fail("Expect an IllegalArgumentException from createSnapshot");
            }
            catch (IllegalArgumentException e) {
                Assert.assertEquals("Cannot perform this operation on a blob representing a snapshot.", e.getMessage());
            }

            blobSnapshot.delete(DeleteSnapshotsOption.NONE, null, null, null);

            blockBlobRef.downloadAttributes();
        }
        finally {
            // cleanup
            newContainer.deleteIfExists();
        }
    }

    @Test
    public void testBlobDownloadRangeValidationTest() throws StorageException, URISyntaxException, IOException,
            InterruptedException {
        String name = generateRandomContainerName();
        CloudBlobContainer newContainer = bClient.getContainerReference(name);
        newContainer.create();

        try {

            final int blockLength = 1024 * 1024;
            final int length = 3 * blockLength;
            final Random randGenerator = new Random();
            final byte[] buff = new byte[length];
            randGenerator.nextBytes(buff);

            String blockBlobName = "testBlockBlob" + Integer.toString(randGenerator.nextInt(50000));
            blockBlobName = blockBlobName.replace('-', '_');

            final CloudBlockBlob blockBlobRef = newContainer.getBlockBlobReference(blockBlobName);
            blockBlobRef.upload(new ByteArrayInputStream(buff), -1, null, null, null);
            ArrayList<BlockEntry> blockList = new ArrayList<BlockEntry>();
            for (int i = 1; i <= 3; i++) {
                randGenerator.nextBytes(buff);

                String blockID = String.format("%08d", i);
                blockBlobRef.uploadBlock(blockID, new ByteArrayInputStream(buff), blockLength, null, null, null);
                blockList.add(new BlockEntry(blockID, BlockSearchMode.LATEST));
            }

            blockBlobRef.commitBlockList(blockList);

            //Download full blob
            blockBlobRef.download(new ByteArrayOutputStream());
            Assert.assertEquals(length, blockBlobRef.getProperties().getLength());

            //Download blob range.
            byte[] downloadBuffer = new byte[100];
            blockBlobRef.downloadRange(0, 100, downloadBuffer, 0);
            Assert.assertEquals(length, blockBlobRef.getProperties().getLength());

            //Download block list.
            blockBlobRef.downloadBlockList();
            Assert.assertEquals(length, blockBlobRef.getProperties().getLength());
        }
        finally {
            // cleanup
            newContainer.deleteIfExists();
        }
    }

    @Test
    public void testBlobNamePlusEncodingTest() throws StorageException, URISyntaxException, IOException,
            InterruptedException {
        String name = generateRandomContainerName();
        CloudBlobContainer newContainer = bClient.getContainerReference(name);
        newContainer.create();

        try {

            final int length = 1 * 1024;
            final Random randGenerator = new Random();
            final byte[] buff = new byte[length];
            randGenerator.nextBytes(buff);

            final CloudBlockBlob originalBlob = newContainer.getBlockBlobReference("a+b.txt");
            originalBlob.upload(new ByteArrayInputStream(buff), -1, null, null, null);

            CloudBlob copyBlob = newContainer.getBlockBlobReference(originalBlob.getName() + "copyed");
            copyBlob.copyFromBlob(originalBlob);
            Thread.sleep(1000);
            copyBlob.downloadAttributes();
        }
        finally {
            // cleanup
            newContainer.deleteIfExists();
        }
    }

    @Test
    public void testListContainersTest() throws StorageException, URISyntaxException, IOException, InterruptedException {
        final ResultSegment<CloudBlobContainer> segment = bClient.listContainersSegmented(null,
                ContainerListingDetails.ALL, 2, null, null, null);

        for (int i = 0; i < 5 && segment.getHasMoreResults(); i++) {
            for (final CloudBlobContainer container : segment.getResults()) {
                container.downloadAttributes();
            }

            bClient.listContainersSegmented(null, ContainerListingDetails.ALL, 2, segment.getContinuationToken(), null,
                    null);
        }
    }

    @Test
    public void testSendingRequestEventBlob() throws StorageException, URISyntaxException, IOException,
            InterruptedException {
        String name = generateRandomContainerName();
        CloudBlobContainer newContainer = bClient.getContainerReference(name);
        newContainer.create();

        final ArrayList<Boolean> callList = new ArrayList<Boolean>();
        OperationContext sendingRequestEventContext = new OperationContext();
        sendingRequestEventContext.getSendingRequestEventHandler().addListener(new StorageEvent<SendingRequestEvent>() {

            @Override
            public void eventOccurred(SendingRequestEvent eventArg) {
                callList.add(true);
            }
        });

        try {
            Assert.assertEquals(0, callList.size());

            //Put blob
            CloudBlob blob = newContainer.getBlockBlobReference("newblob");
            blob.upload(new ByteArrayInputStream(testData), testData.length, null, null, sendingRequestEventContext);
            Assert.assertEquals(1, callList.size());

            //Get blob
            blob.download(new ByteArrayOutputStream(), null, null, sendingRequestEventContext);
            Assert.assertEquals(2, callList.size());

            //uploadMetadata
            blob.uploadMetadata(null, null, sendingRequestEventContext);
            Assert.assertEquals(3, callList.size());

            //uploadMetadata
            blob.downloadAttributes(null, null, sendingRequestEventContext);
            Assert.assertEquals(4, callList.size());

        }
        finally {
            // cleanup
            newContainer.deleteIfExists();
        }
    }

    @Test
    public void testBlobInputStream() throws URISyntaxException, StorageException, IOException {
        final int blobLength = 16 * 1024;
        final Random randGenerator = new Random();
        String blobName = "testblob" + Integer.toString(randGenerator.nextInt(50000));
        blobName = blobName.replace('-', '_');

        final CloudBlobContainer containerRef = bClient.getContainerReference(BlobTestBase.testSuiteContainerName);

        final CloudBlockBlob blobRef = containerRef.getBlockBlobReference(blobName);

        final byte[] buff = new byte[blobLength];
        randGenerator.nextBytes(buff);
        buff[0] = -1;
        buff[1] = -128;
        final ByteArrayInputStream sourceStream = new ByteArrayInputStream(buff);

        final BlobRequestOptions options = new BlobRequestOptions();
        final OperationContext operationContext = new OperationContext();
        options.setStoreBlobContentMD5(true);
        options.setTimeoutIntervalInMs(90000);
        options.setRetryPolicyFactory(new RetryNoRetry());
        blobRef.uploadFullBlob(sourceStream, blobLength, null, options, operationContext);

        BlobInputStream blobStream = blobRef.openInputStream();

        for (int i = 0; i < blobLength; i++) {
            int data = blobStream.read();
            Assert.assertTrue(data >= 0);
            Assert.assertEquals(buff[i], (byte) data);
        }

        Assert.assertEquals(-1, blobStream.read());

        blobRef.delete();
    }

    @Test
    public void testCurrentOperationByteCount() throws URISyntaxException, StorageException, IOException {
        final int blockLength = 4 * 1024 * 1024;
        final Random randGenerator = new Random();
        String blobName = "testblob" + Integer.toString(randGenerator.nextInt(50000));
        blobName = blobName.replace('-', '_');

        final CloudBlobContainer containerRef = bClient.getContainerReference(BlobTestBase.testSuiteContainerName);

        final CloudBlockBlob blobRef = containerRef.getBlockBlobReference(blobName);

        final ArrayList<byte[]> byteList = new ArrayList<byte[]>();
        final ArrayList<BlockEntry> blockList = new ArrayList<BlockEntry>();

        int numberOfBlocks = 4;

        for (int m = 0; m < numberOfBlocks; m++) {
            final byte[] buff = new byte[blockLength];
            randGenerator.nextBytes(buff);
            byteList.add(buff);
            blobRef.uploadBlock("ABC" + m, new ByteArrayInputStream(buff), blockLength);

            blockList.add(new BlockEntry("ABC" + m, BlockSearchMode.LATEST));
        }

        blobRef.commitBlockList(blockList);

        OperationContext operationContext = new OperationContext();
        BlobRequestOptions options = new BlobRequestOptions();
        options.setTimeoutIntervalInMs(2000);
        options.setRetryPolicyFactory(new RetryNoRetry());
<<<<<<< HEAD

=======
>>>>>>> c4268a54
        ByteArrayOutputStream downloadedDataStream = new ByteArrayOutputStream();
        try {
            blobRef.download(downloadedDataStream, null, options, operationContext);
        }
        catch (Exception e) {
            Assert.assertEquals(downloadedDataStream.size(), operationContext.getCurrentOperationByteCount());
        }

        operationContext = new OperationContext();
        options = new BlobRequestOptions();
        options.setTimeoutIntervalInMs(90000);

        downloadedDataStream = new ByteArrayOutputStream();
        blobRef.download(downloadedDataStream, null, options, operationContext);

        Assert.assertEquals(blockLength * numberOfBlocks, operationContext.getCurrentOperationByteCount());

        blobRef.delete();
    }
}<|MERGE_RESOLUTION|>--- conflicted
+++ resolved
@@ -787,10 +787,7 @@
         BlobRequestOptions options = new BlobRequestOptions();
         options.setTimeoutIntervalInMs(2000);
         options.setRetryPolicyFactory(new RetryNoRetry());
-<<<<<<< HEAD
-
-=======
->>>>>>> c4268a54
+
         ByteArrayOutputStream downloadedDataStream = new ByteArrayOutputStream();
         try {
             blobRef.download(downloadedDataStream, null, options, operationContext);
