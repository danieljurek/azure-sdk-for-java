/*
 * Copyright (c) Microsoft. All rights reserved.
 * Licensed under the MIT license. See LICENSE file in the project root for full license information.
 */
package com.microsoft.azure.eventhubs;

<<<<<<< HEAD
=======
import java.io.IOException;
import java.io.ObjectInputStream;
import java.io.ObjectOutputStream;
>>>>>>> 818f4584
import java.io.Serializable;
import java.nio.ByteBuffer;
import java.time.Instant;
import java.util.Date;
import java.util.HashMap;
import java.util.Map;

import org.apache.qpid.proton.Proton;
import org.apache.qpid.proton.amqp.Binary;
import org.apache.qpid.proton.amqp.Symbol;
import org.apache.qpid.proton.amqp.messaging.ApplicationProperties;
import org.apache.qpid.proton.amqp.messaging.Data;
import org.apache.qpid.proton.amqp.messaging.MessageAnnotations;
import org.apache.qpid.proton.message.Message;

import com.microsoft.azure.servicebus.amqp.AmqpConstants;

/**
 * The data structure encapsulating the Event being sent-to and received-from EventHubs.
 * Each EventHubs partition can be visualized as a Stream of {@link EventData}.
 */
public class EventData implements Serializable
{
	private static final long serialVersionUID = -5631628195600014255L;

<<<<<<< HEAD
=======
	transient private Binary bodyData;
	
>>>>>>> 818f4584
	private String partitionKey;
	private String offset;
	private long sequenceNumber;
	private Instant enqueuedTime;
	private boolean isReceivedEvent;
	private Map<String, String> properties;

	private SystemProperties systemProperties;

	private EventData()
	{
	}

	/**
	 * Internal Constructor - intended to be used only by the {@link PartitionReceiver} to Create #EventData out of #Message
	 */
	@SuppressWarnings("unchecked")
	EventData(Message amqpMessage)
	{
		if (amqpMessage == null)
		{
			throw new IllegalArgumentException("amqpMessage cannot be null");
		}

		Map<Symbol, Object> messageAnnotations = amqpMessage.getMessageAnnotations().getValue();

		Object partitionKeyObj = messageAnnotations.get(AmqpConstants.PARTITION_KEY);
		if (partitionKeyObj != null)
		{
			this.partitionKey = partitionKeyObj.toString();
			messageAnnotations.remove(AmqpConstants.PARTITION_KEY);
		}

		Object sequenceNumberObj = messageAnnotations.get(AmqpConstants.SEQUENCE_NUMBER);
		this.sequenceNumber = (Long) sequenceNumberObj;
		messageAnnotations.remove(AmqpConstants.SEQUENCE_NUMBER);

		Object enqueuedTimeUtcObj = messageAnnotations.get(AmqpConstants.ENQUEUED_TIME_UTC);
		this.enqueuedTime = ((Date) enqueuedTimeUtcObj).toInstant();
		messageAnnotations.remove(AmqpConstants.ENQUEUED_TIME_UTC);

		this.offset = messageAnnotations.get(AmqpConstants.OFFSET).toString();
		messageAnnotations.remove(AmqpConstants.OFFSET);

		this.properties = amqpMessage.getApplicationProperties() == null ? null 
				: ((Map<String, String>)(amqpMessage.getApplicationProperties().getValue()));

		if (!messageAnnotations.isEmpty())
		{
			if (this.properties == null)
			{
				this.properties = new HashMap<String, String>();
			}

			for(Map.Entry<Symbol, Object> annotation: messageAnnotations.entrySet())
			{
				this.properties.put(annotation.getKey().toString(), annotation.getValue() != null ? annotation.getValue().toString() : null);
			}
		}

		this.bodyData = amqpMessage.getBody() == null ? null : ((Data) amqpMessage.getBody()).getValue();

		this.isReceivedEvent = true;

		amqpMessage.clear();
	}

	/**
	 * Construct EventData to Send to EventHubs.
	 * Typical pattern to create a Sending EventData is:
	 * <pre>
	 * i.	Serialize the sending ApplicationEvent to be sent to EventHubs into bytes.
	 * ii.	If complex serialization logic is involved (for example: multiple types of data) - add a Hint using the {@link #getProperties()} for the Consumer.
	 * </pre> 
	 * <p> Sample Code:
	 * <pre>
	 * EventData eventData = new EventData(telemetryEventBytes);
	 * HashMap{@literal <}String, String{@literal >} applicationProperties = new HashMap{@literal <}String, String{@literal >}();
	 * applicationProperties.put("eventType", "com.microsoft.azure.monitoring.EtlEvent");
	 * eventData.setProperties(applicationProperties);
	 * partitionSender.Send(eventData);
	 * </pre>
	 * @param data the actual payload of data in bytes to be Sent to EventHubs.
	 * @see EventHubClient#createFromConnectionString(String)
	 */
	public EventData(byte[] data)
	{
		this();

		if (data == null)
		{
			throw new IllegalArgumentException("data cannot be null");
		}

		this.bodyData = new Binary(data);
	}

	/**
	 * Construct EventData to Send to EventHubs.
	 * Typical pattern to create a Sending EventData is:
	 * <pre>
	 * i.	Serialize the sending ApplicationEvent to be sent to EventHubs into bytes.
	 * ii.	If complex serialization logic is involved (for example: multiple types of data) - add a Hint using the {@link #getProperties()} for the Consumer.
	 *  </pre> 
	 *  <p> Illustration:
	 *  <pre> {@code
	 *  EventData eventData = new EventData(telemetryEventBytes, offset, length);
	 *  HashMap{@literal <}String, String{@literal >} applicationProperties = new HashMap{@literal <}String, String{@literal >}();
	 *  applicationProperties.put("eventType", "com.microsoft.azure.monitoring.EtlEvent");
	 *	eventData.setProperties(applicationProperties);
	 *  partitionSender.Send(eventData);
	 *  }</pre>
	 * @param data the byte[] where the payload of the Event to be sent to EventHubs is present
	 * @param offset Offset in the byte[] to read from ; inclusive index
	 * @param length length of the byte[] to be read, starting from offset
	 * @see EventHubClient#createFromConnectionString(String)
	 */
	public EventData(byte[] data, final int offset, final int length)
	{
		this();

		if (data == null)
		{
			throw new IllegalArgumentException("data cannot be null");
		}

		this.bodyData = new Binary(data, offset, length);
	}

	/**
	 * Construct EventData to Send to EventHubs.
	 * Typical pattern to create a Sending EventData is:
	 * <pre>
	 * i.	Serialize the sending ApplicationEvent to be sent to EventHubs into bytes.
	 * ii.	If complex serialization logic is involved (for example: multiple types of data) - add a Hint using the {@link #getProperties()} for the Consumer.
	 *  </pre> 
	 *  <p> Illustration:
	 *  <code>
	 *  	EventData eventData = new EventData(telemetryEventByteBuffer);
	 *  	HashMap{@literal <}String, String{@literal >} applicationProperties = new HashMap{@literal <}String, String{@literal >}();
	 *  	applicationProperties.put("eventType", "com.microsoft.azure.monitoring.EtlEvent");
	 *		eventData.setProperties(applicationProperties);
	 *  	partitionSender.Send(eventData);
	 *  </code>
	 * @param buffer ByteBuffer which references the payload of the Event to be sent to EventHubs
	 * @see EventHubClient#createFromConnectionString(String)
	 */
	public EventData(ByteBuffer buffer)
	{
		this();

		if (buffer == null)
		{
			throw new IllegalArgumentException("data cannot be null");
		}

		this.bodyData = Binary.create(buffer);
	}

	/**
	 * Get Actual Payload/Data wrapped by EventData.
	 * This is intended to be used after receiving EventData using @@PartitionReceiver.
	 * @return returns the byte[] of the actual data 
	 */
	public byte[] getBody()
	{
		// TODO: enforce on-send constructor type 2
		return this.bodyData == null ? null : this.bodyData.getArray();
	}

	/**
	 * Application property bag
	 * @return returns Application properties
	 */
	public Map<String, String> getProperties()
	{
		return this.properties;
	}

	public void setProperties(Map<String, String> applicationProperties)
	{
		this.properties = applicationProperties;
	}

	/**
	 * SystemProperties that are populated by EventHubService.
	 * <p>As these are populated by Service, they are only present on a Received EventData.
	 * @return an encapsulation of all SystemProperties appended by EventHubs service into EventData
	 */
	public SystemProperties getSystemProperties()
	{
		if (this.isReceivedEvent && this.systemProperties == null)
		{
			this.systemProperties = new SystemProperties(this);
		}

		return this.systemProperties;
	}

	Message toAmqpMessage()
	{
		Message amqpMessage = Proton.message();

		if (this.properties != null && !this.properties.isEmpty())
		{
			ApplicationProperties applicationProperties = new ApplicationProperties(this.properties);
			amqpMessage.setApplicationProperties(applicationProperties);
		}

		if (this.bodyData != null)
		{
			amqpMessage.setBody(new Data(this.bodyData));
		}

		return amqpMessage;
	}

	Message toAmqpMessage(String partitionKey)
	{
		Message amqpMessage = this.toAmqpMessage();

		MessageAnnotations messageAnnotations = (amqpMessage.getMessageAnnotations() == null) 
				? new MessageAnnotations(new HashMap<Symbol, Object>()) 
						: amqpMessage.getMessageAnnotations();		
		messageAnnotations.getValue().put(AmqpConstants.PARTITION_KEY, partitionKey);
		amqpMessage.setMessageAnnotations(messageAnnotations);

		return amqpMessage;
	}
	
	private void writeObject(ObjectOutputStream out) throws IOException
	{
		out.defaultWriteObject();
		
		out.writeInt(this.bodyData.getLength());
		out.write(this.bodyData.getArray(), this.bodyData.getArrayOffset(), this.bodyData.getLength());
	}
	
	private void readObject(ObjectInputStream in) throws IOException, ClassNotFoundException
	{
		in.defaultReadObject();
		
		final int length = in.readInt();
		final byte[] data = new byte[length];
		in.read(data, 0, length);
		this.bodyData = new Binary(data, 0, length);
	}

	public static class SystemProperties implements Serializable
	{
		private static final long serialVersionUID = -2827050124966993723L;
		
		private final EventData eventData;
		
		protected SystemProperties()
		{
			this.eventData = null;
		}

		private SystemProperties(final EventData eventData)
		{
			this.eventData = eventData;
		}

		public long getSequenceNumber()
		{
			return this.eventData.sequenceNumber;
		}
		
		public Instant getEnqueuedTime()
		{
			return this.eventData.enqueuedTime;
		}

		public String getOffset()
		{
			return this.eventData.offset;
		}

		public String getPartitionKey()
		{
			return this.eventData.partitionKey;
		}
	}
}<|MERGE_RESOLUTION|>--- conflicted
+++ resolved
@@ -4,12 +4,9 @@
  */
 package com.microsoft.azure.eventhubs;
 
-<<<<<<< HEAD
-=======
 import java.io.IOException;
 import java.io.ObjectInputStream;
 import java.io.ObjectOutputStream;
->>>>>>> 818f4584
 import java.io.Serializable;
 import java.nio.ByteBuffer;
 import java.time.Instant;
@@ -35,11 +32,8 @@
 {
 	private static final long serialVersionUID = -5631628195600014255L;
 
-<<<<<<< HEAD
-=======
 	transient private Binary bodyData;
 	
->>>>>>> 818f4584
 	private String partitionKey;
 	private String offset;
 	private long sequenceNumber;
