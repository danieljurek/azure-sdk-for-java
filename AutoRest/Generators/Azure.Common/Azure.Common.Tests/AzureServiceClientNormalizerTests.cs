--- conflicted
+++ resolved
@@ -32,8 +32,7 @@
             serviceClient.ModelTypes.Add(dog);
 
             resource.Name = "resource";
-<<<<<<< HEAD
-            resource.Extensions[AzureCodeGenerator.ExternalExtension] = null;
+            resource.Extensions[AzureCodeGenerator.ExternalExtension] = true;
             resource.Properties.Add(new Property
             {
                 Name = "id",
@@ -64,10 +63,6 @@
                  Type = PrimaryType.String,
                  IsRequired = true
             });
-=======
-            resource.Extensions[AzureCodeGenerator.ExternalExtension] = true;
-
->>>>>>> 9bead049
             dogProperties.Name = "dogProperties";
             dogProperties.Properties.Add(new Property
             {
@@ -161,7 +156,6 @@
             serviceClient.ModelTypes.Add(dog);
 
             resource.Name = "resource";
-<<<<<<< HEAD
             resource.Properties.Add(new Property
             {
                Name = "id",
@@ -193,9 +187,6 @@
                  IsRequired = true
             });
             resource.Extensions[AzureCodeGenerator.ExternalExtension] = null;
-=======
-            resource.Extensions[AzureCodeGenerator.ExternalExtension] = true;
->>>>>>> 9bead049
             resourceProperties.Name = "resourceProperties";
             resourceProperties.Properties.Add(new Property
             {
