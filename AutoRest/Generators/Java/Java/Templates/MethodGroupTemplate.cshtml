@using System
@using Microsoft.Rest.Generator.Java
@using Microsoft.Rest.Generator.Java.Templates
@using Microsoft.Rest.Generator.Utilities
@using System.Linq;
@inherits Microsoft.Rest.Generator.Template<Microsoft.Rest.Generator.Java.MethodGroupTemplateModel>
/**
@Header(" * ")
 */
@EmptyLine

package @(Settings.Namespace.ToLower());
@EmptyLine
import com.google.common.reflect.TypeToken;
import com.microsoft.rest.ServiceCallback;
import com.microsoft.rest.ServiceException;
import com.microsoft.rest.ServiceResponse;
import com.microsoft.rest.ServiceResponseBuilder;
import com.microsoft.rest.ServiceResponseCallback;
import com.microsoft.rest.ServiceResponseEmptyCallback;
import com.squareup.okhttp.ResponseBody;
import retrofit.Retrofit;
import retrofit.Call;
import retrofit.Response;
@foreach (var importClass in Model.ImplImports)
{
@:import @importClass;
}
@EmptyLine

public class @(Model.MethodGroupType)Impl implements @Model.MethodGroupType {
    private @Model.MethodGroupServiceType service;
    @Model.Name client;
    @EmptyLine
    public @(Model.MethodGroupType)Impl(Retrofit retrofit, @Model.Name client) {
        this.service = retrofit.create(@(Model.MethodGroupServiceType).class);
        this.client = client;
    }
    @EmptyLine

    @foreach (var method in Model.MethodTemplateModels)
    {
<<<<<<< HEAD
    @:@(Include(new MethodTemplate(), method))
=======
    @:/**
    if (!String.IsNullOrEmpty(method.Summary))
    {
    @: * @method.Summary.EscapeXmlComment()
    }
    if (!String.IsNullOrEmpty(method.Description))
    {
    @: * @method.Description.EscapeXmlComment()
    }
    @: *
    @foreach (var param in method.LocalParameters)
    {
    @: * @@param @param.Name @((param.Documentation ?? "the " + param.Type.ToString() + " value").EscapeXmlComment())
    }
    @if (method.ReturnType != null)
    {
    @: * @@return the @method.ReturnTypeString.EscapeXmlComment() object if successful.
    }
    @: * @@throws ServiceException the exception wrapped in ServiceException if failed.
    @: */
    @:public @method.ReturnTypeString @(method.Name)(@method.MethodParameterDeclaration) throws ServiceException {
    foreach (var param in method.RequiredNullableParameters)
    {
    @:    if (@param.Name == null) {
    @:        throw new ServiceException(
    @:            new IllegalArgumentException("Parameter @param.Name is required and cannot be null."));
    @:    }
    }
    foreach (var param in method.ParametersToValidate)
    {
    @:    Validator.validate(@(param.Name));
    }
    @:    try {
    @:        ServiceResponse<@method.GenericReturnTypeString> response = @(method.Name)Delegate(service.@(method.Name)(@method.MethodParameterInvocation), null);
    @:        @method.ReturnStatement
    @:    } catch (RetrofitError error) {
    @:        ServiceResponse<@method.GenericReturnTypeString> response = @(method.Name)Delegate(error.getResponse(), error);
    @:        @method.ReturnStatement
    @:    }
    @:}
    @EmptyLine
    @:/**
    if (!String.IsNullOrEmpty(method.Summary))
    {
    @: * @method.Summary.EscapeXmlComment()
    }
    if (!String.IsNullOrEmpty(method.Description))
    {
    @: * @method.Description.EscapeXmlComment()
    }
    @: *
    @foreach (var param in method.LocalParameters)
    {
    @: * @@param @param.Name @((param.Documentation ?? "the " + param.Type.ToString() + " value").EscapeXmlComment())
    }
    @: * @@param serviceCallback the async ServiceCallback to handle successful and failed responses.
    @: */
    @:public void @(method.Name)Async(@method.MethodParameterDeclarationWithCallback) {
    foreach (var param in method.RequiredNullableParameters)
    {
    @:    if (@param.Name == null) {
    @:        serviceCallback.failure(new ServiceException(
    @:            new IllegalArgumentException("Parameter @param.Name is required and cannot be null.")));
    @:    }
    }
    foreach (var param in method.ParametersToValidate)
    {
    @:    Validator.validate(@(param.Name), serviceCallback);
    }
    @:    service.@(method.Name)Async(@method.MethodParameterInvocationWithCallback {
    @:        @@Override
    @:        public void response(Response response, RetrofitError error) {
    @:            try {
    @:                serviceCallback.success(@(method.Name)Delegate(response, error));
    @:            } catch (ServiceException exception) {
    @:                serviceCallback.failure(exception);
    @:            }
    @:        }
    @:    });
    @:}
    @EmptyLine
    @:private ServiceResponse<@method.GenericReturnTypeString> @(method.Name)Delegate(Response response, RetrofitError error) throws ServiceException {
    @:    return new ServiceResponseBuilder<@method.GenericReturnTypeString>()
                foreach (var response in method.Responses)
                {
                @:.register(@((int)response.Key), new TypeToken<@JavaCodeNamer.WrapPrimitiveType(response.Value).Name>(){}.getType())
                }
                if (method.DefaultResponse != null)
                {
                @:.registerError(new TypeToken<@(JavaCodeNamer.WrapPrimitiveType(method.DefaultResponse).Name)>(){}.getType())
                }
                @:.build(response, error);
    @:}
>>>>>>> 1ba0e1bb
    @EmptyLine
    }
}<|MERGE_RESOLUTION|>--- conflicted
+++ resolved
@@ -40,103 +40,7 @@
 
     @foreach (var method in Model.MethodTemplateModels)
     {
-<<<<<<< HEAD
     @:@(Include(new MethodTemplate(), method))
-=======
-    @:/**
-    if (!String.IsNullOrEmpty(method.Summary))
-    {
-    @: * @method.Summary.EscapeXmlComment()
-    }
-    if (!String.IsNullOrEmpty(method.Description))
-    {
-    @: * @method.Description.EscapeXmlComment()
-    }
-    @: *
-    @foreach (var param in method.LocalParameters)
-    {
-    @: * @@param @param.Name @((param.Documentation ?? "the " + param.Type.ToString() + " value").EscapeXmlComment())
-    }
-    @if (method.ReturnType != null)
-    {
-    @: * @@return the @method.ReturnTypeString.EscapeXmlComment() object if successful.
-    }
-    @: * @@throws ServiceException the exception wrapped in ServiceException if failed.
-    @: */
-    @:public @method.ReturnTypeString @(method.Name)(@method.MethodParameterDeclaration) throws ServiceException {
-    foreach (var param in method.RequiredNullableParameters)
-    {
-    @:    if (@param.Name == null) {
-    @:        throw new ServiceException(
-    @:            new IllegalArgumentException("Parameter @param.Name is required and cannot be null."));
-    @:    }
-    }
-    foreach (var param in method.ParametersToValidate)
-    {
-    @:    Validator.validate(@(param.Name));
-    }
-    @:    try {
-    @:        ServiceResponse<@method.GenericReturnTypeString> response = @(method.Name)Delegate(service.@(method.Name)(@method.MethodParameterInvocation), null);
-    @:        @method.ReturnStatement
-    @:    } catch (RetrofitError error) {
-    @:        ServiceResponse<@method.GenericReturnTypeString> response = @(method.Name)Delegate(error.getResponse(), error);
-    @:        @method.ReturnStatement
-    @:    }
-    @:}
-    @EmptyLine
-    @:/**
-    if (!String.IsNullOrEmpty(method.Summary))
-    {
-    @: * @method.Summary.EscapeXmlComment()
-    }
-    if (!String.IsNullOrEmpty(method.Description))
-    {
-    @: * @method.Description.EscapeXmlComment()
-    }
-    @: *
-    @foreach (var param in method.LocalParameters)
-    {
-    @: * @@param @param.Name @((param.Documentation ?? "the " + param.Type.ToString() + " value").EscapeXmlComment())
-    }
-    @: * @@param serviceCallback the async ServiceCallback to handle successful and failed responses.
-    @: */
-    @:public void @(method.Name)Async(@method.MethodParameterDeclarationWithCallback) {
-    foreach (var param in method.RequiredNullableParameters)
-    {
-    @:    if (@param.Name == null) {
-    @:        serviceCallback.failure(new ServiceException(
-    @:            new IllegalArgumentException("Parameter @param.Name is required and cannot be null.")));
-    @:    }
-    }
-    foreach (var param in method.ParametersToValidate)
-    {
-    @:    Validator.validate(@(param.Name), serviceCallback);
-    }
-    @:    service.@(method.Name)Async(@method.MethodParameterInvocationWithCallback {
-    @:        @@Override
-    @:        public void response(Response response, RetrofitError error) {
-    @:            try {
-    @:                serviceCallback.success(@(method.Name)Delegate(response, error));
-    @:            } catch (ServiceException exception) {
-    @:                serviceCallback.failure(exception);
-    @:            }
-    @:        }
-    @:    });
-    @:}
-    @EmptyLine
-    @:private ServiceResponse<@method.GenericReturnTypeString> @(method.Name)Delegate(Response response, RetrofitError error) throws ServiceException {
-    @:    return new ServiceResponseBuilder<@method.GenericReturnTypeString>()
-                foreach (var response in method.Responses)
-                {
-                @:.register(@((int)response.Key), new TypeToken<@JavaCodeNamer.WrapPrimitiveType(response.Value).Name>(){}.getType())
-                }
-                if (method.DefaultResponse != null)
-                {
-                @:.registerError(new TypeToken<@(JavaCodeNamer.WrapPrimitiveType(method.DefaultResponse).Name)>(){}.getType())
-                }
-                @:.build(response, error);
-    @:}
->>>>>>> 1ba0e1bb
     @EmptyLine
     }
 }